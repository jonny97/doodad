import os
import subprocess
import tempfile
import uuid
import time
import base64

from doodad.ec2.autoconfig import AUTOCONFIG

try:
    from StringIO import StringIO
except ImportError:
    from io import StringIO

from .mount import *
from .utils import hash_file, call_and_wait, CommandBuilder
from .ec2.aws_util import s3_upload, s3_exists

class LaunchMode(object):
    def launch_command(self, cmd, mount_points=None, dry=False, verbose=False):
        raise NotImplementedError()



class Local(LaunchMode):
    def __init__(self):
        super(Local, self).__init__()
        self.env = {}

    def launch_command(self, cmd, mount_points=None, dry=False, verbose=False):
        if dry:
            print(cmd); return

        commands = CommandBuilder()
        # chdir to home dir
        commands.append('cd %s' % (os.path.expanduser('~')))

        # do mounting
        py_path = []
        cleanup_commands = CommandBuilder()
        for mount in mount_points:
            print('mounting:', mount)
            if isinstance(mount, MountLocal):
                if not mount.no_remount:
                    mount.create_if_nonexistent()
                    commands.append('ln -s %s %s' % (mount.local_dir, mount.mount_point))
                    #subprocess.call(symlink_cmd, shell=True)
                    if mount.cleanup:
                        cleanup_commands.append('rm "%s"' % mount.mount_point)
                if mount.pythonpath:
                    py_path.append(mount.mount_point)
            else:
                raise NotImplementedError()

        # add pythonpath mounts
        if py_path:
            commands.append('export PYTHONPATH=$PYTHONPATH:%s' % (':'.join(py_path)))

        # Add main command
        commands.append(cmd)

        # cleanup
        commands.extend(cleanup_commands)

        # Call everything
        commands.call_and_wait()

LOCAL = Local()


class DockerMode(LaunchMode):
    def __init__(self, image='ubuntu:16.04', gpu=False):
        super(DockerMode, self).__init__()
        self.docker_image = image
        self.docker_name = uuid.uuid4()
        self.gpu = gpu

    def get_docker_cmd(self, main_cmd, extra_args='', use_tty=True, verbose=True, pythonpath=None, pre_cmd=None, post_cmd=None,
            checkpoint=False, no_root=False):
        cmd_list= CommandBuilder()
        if pre_cmd:
            cmd_list.extend(pre_cmd)

        if verbose:
            if self.gpu:
                cmd_list.append('echo \"Running in docker (gpu)\"')
            else:
                cmd_list.append('echo \"Running in docker\"')
        if pythonpath:
            cmd_list.append('export PYTHONPATH=$PYTHONPATH:%s' % (':'.join(pythonpath)))
        if no_root:
            # This should work if you're running a script
            #cmd_list.append('useradd --uid $(id -u) --no-create-home --home-dir / doodaduser')
            #cmd_list.append('su - doodaduser /bin/bash {script}')

            # this is a temp workaround
            extra_args += ' -u $(id -u)'

        cmd_list.append(main_cmd)
        if post_cmd:
            cmd_list.extend(post_cmd)

        docker_name = self.docker_name
        if docker_name:
            extra_args += ' --name %s '%docker_name

        if checkpoint:
            # set up checkpoint stuff
            use_tty = False
            extra_args += ' -d '  # detach is optional

        if use_tty:
            docker_prefix = 'docker run %s -ti %s /bin/bash -c ' % (extra_args, self.docker_image)
        else:
            docker_prefix = 'docker run %s %s /bin/bash -c ' % (extra_args, self.docker_image)
        if self.gpu:
            docker_prefix = 'nvidia-'+docker_prefix
        main_cmd = cmd_list.to_string()
        full_cmd = docker_prefix + ("\'%s\'" % main_cmd)
        return full_cmd


class LocalDocker(DockerMode):
    def __init__(self, checkpoints=None, **kwargs):
        super(LocalDocker, self).__init__(**kwargs)
        self.checkpoints = checkpoints

    def launch_command(self, cmd, mount_points=None, dry=False, verbose=False):
        mnt_args = ''
        py_path = []
        for mount in mount_points:
            if isinstance(mount, MountLocal):
                #mount_pnt = os.path.expanduser(mount.mount_point)
                mount_pnt = mount.docker_mount_dir()
                mnt_args += ' -v %s:%s' % (mount.local_dir, mount_pnt)
                call_and_wait('mkdir -p %s' % mount.local_dir)
                if mount.pythonpath:
                    py_path.append(mount_pnt)
            else:
                raise NotImplementedError(type(mount))

        full_cmd = self.get_docker_cmd(cmd, extra_args=mnt_args, pythonpath=py_path,
                checkpoint=self.checkpoints)
        if verbose:
            print(full_cmd)
        call_and_wait(full_cmd, dry=dry)


class SSHDocker(DockerMode):
    TMP_DIR = '~/.remote_tmp'

    def __init__(self, credentials=None, **docker_args):
        super(SSHDocker, self).__init__(**docker_args)
        self.credentials = credentials
        self.run_id = 'run_%s' % uuid.uuid4()
        self.tmp_dir = os.path.join(SSHDocker.TMP_DIR, self.run_id)
        self.checkpoint = None

    def launch_command(self, main_cmd, mount_points=None, dry=False, verbose=False):
        py_path = []
        remote_cmds = CommandBuilder()
        remote_cleanup_commands = CommandBuilder()
        mnt_args = ''

        tmp_dir_cmd = 'mkdir -p %s' % self.tmp_dir
        tmp_dir_cmd = self.credentials.get_ssh_bash_cmd(tmp_dir_cmd)
        call_and_wait(tmp_dir_cmd, dry=dry, verbose=verbose)

        # SCP Code over
        for mount in mount_points:
            if isinstance(mount, MountLocal):
                if mount.read_only:
                    with mount.gzip() as gzip_file:
                        # scp
                        base_name = os.path.basename(gzip_file)
                        #file_hash = hash_file(gzip_path)  # TODO: store all code in a special "caches" folder
                        remote_mnt_dir = os.path.join(self.tmp_dir, os.path.splitext(base_name)[0])
                        remote_tar = os.path.join(self.tmp_dir, base_name)
                        scp_cmd = self.credentials.get_scp_cmd(gzip_file, remote_tar)
                        call_and_wait(scp_cmd, dry=dry, verbose=verbose)
                    remote_cmds.append('mkdir -p %s' % remote_mnt_dir)
                    unzip_cmd = 'tar -xf %s -C %s' % (remote_tar, remote_mnt_dir)
                    remote_cmds.append(unzip_cmd)
                    mount_point = mount.docker_mount_dir()
                    mnt_args += ' -v %s:%s' % (os.path.join(remote_mnt_dir, os.path.basename(mount.mount_point)) ,mount_point)
                else:
                    #remote_cmds.append('mkdir -p %s' % mount.mount_point)
                    remote_cmds.append('mkdir -p %s' % mount.local_dir_raw)
                    mnt_args += ' -v %s:%s' % (mount.local_dir_raw, mount.mount_point)

                if mount.pythonpath:
                    py_path.append(mount_point)
            else:
                raise NotImplementedError()

        if self.checkpoint and self.checkpoint.restore:
            raise NotImplementedError()
        else:
            docker_cmd = self.get_docker_cmd(main_cmd, use_tty=False, extra_args=mnt_args, pythonpath=py_path)


        remote_cmds.append(docker_cmd)
        remote_cmds.extend(remote_cleanup_commands)

        with tempfile.NamedTemporaryFile('w+', suffix='.sh') as ntf:
            for cmd in remote_cmds:
                if verbose:
                    ntf.write('echo "%s$ %s"\n' % (self.credentials.user_host, cmd))
                ntf.write(cmd+'\n')
            ntf.seek(0)
            ssh_cmd = self.credentials.get_ssh_script_cmd(ntf.name)

            call_and_wait(ssh_cmd, dry=dry, verbose=verbose)


def dedent(s):
    lines = [l.strip() for l in s.split('\n')]
    return '\n'.join(lines)

class EC2SpotDocker(DockerMode):
    def __init__(self,
            credentials,
            region='us-west-1',
            s3_bucket_region='us-west-1',
            instance_type='m1.small',
            spot_price=0.0,
            s3_bucket=None,
            terminate=True,
            image_id=None,
            aws_key_name=None,
            iam_instance_profile_name='doodad',
            s3_log_prefix='experiment',
            s3_log_name=None,
            security_group_ids=None,
            security_groups=None,
            aws_s3_path=None,
            extra_ec2_instance_kwargs=None,
            **kwargs
            ):
        super(EC2SpotDocker, self).__init__(**kwargs)
        if security_group_ids is None:
            security_group_ids = []
        if security_groups is None:
            security_groups = []
        self.credentials = credentials
        self.region = region
        self.s3_bucket_region = s3_bucket_region
        self.spot_price = str(float(spot_price))
        self.instance_type = instance_type
        self.terminate = terminate
        self.s3_bucket = s3_bucket
        self.image_id = image_id
        self.aws_key_name = aws_key_name
        self.s3_log_prefix = s3_log_prefix
        self.s3_log_name = s3_log_name
        self.security_group_ids = security_group_ids
        self.security_groups = security_groups
        self.iam_instance_profile_name = iam_instance_profile_name
        self.extra_ec2_instance_kwargs = extra_ec2_instance_kwargs
        self.checkpoint = None

        self.s3_mount_path = 's3://%s/doodad/mount' % self.s3_bucket
        self.aws_s3_path = aws_s3_path or 's3://%s/doodad/logs' % self.s3_bucket

    def upload_file_to_s3(self, script_content, dry=False):
        f = tempfile.NamedTemporaryFile(delete=False)
        f.write(script_content.encode())
        f.close()
        remote_path = os.path.join(self.s3_mount_path, 'oversize_bash_scripts', str(uuid.uuid4()))
        subprocess.check_call(["aws", "s3", "cp", f.name, remote_path,
                               '--region', self.s3_bucket_region])
        os.unlink(f.name)
        return remote_path

    def s3_upload(self, file_name, bucket, remote_filename=None, dry=False, check_exist=True):
        if remote_filename is None:
            remote_filename = os.path.basename(file_name)
        remote_path = 'doodad/mount/'+remote_filename
        if check_exist:
            if s3_exists(bucket, remote_path, region=self.s3_bucket_region):
                print('\t%s exists! ' % os.path.join(bucket, remote_path))
                return 's3://'+os.path.join(bucket, remote_path)
        return s3_upload(file_name, bucket, remote_path, dry=dry,
                         region=self.s3_bucket_region)

    def make_timekey(self):
        return '%d'%(int(time.time()*1000))

    def launch_command(self, main_cmd, mount_points=None, dry=False, verbose=False):
        default_config = dict(
            image_id=self.image_id,
            instance_type=self.instance_type,
            key_name=self.aws_key_name,
            spot_price=self.spot_price,
            iam_instance_profile_name=self.iam_instance_profile_name,
            security_groups=self.security_groups,
            security_group_ids=self.security_group_ids,
            network_interfaces=[],
        )
        aws_config = dict(default_config)
        if self.s3_log_name is None:
            exp_name = "{}-{}".format(self.s3_log_prefix, self.make_timekey())
        else:
            exp_name = self.s3_log_name
        exp_prefix = self.s3_log_prefix
        s3_base_dir = os.path.join(self.aws_s3_path, exp_prefix.replace("_", "-"), exp_name)

        sio = StringIO()
        sio.write("#!/bin/bash\n")
        sio.write("truncate -s 0 /home/ubuntu/user_data.log\n")
        sio.write("{\n")
        sio.write('die() { status=$1; shift; echo "FATAL: $*"; exit $status; }\n')
        sio.write('EC2_INSTANCE_ID="`wget -q -O - http://169.254.169.254/latest/meta-data/instance-id`"\n')
        sio.write("""
            aws ec2 create-tags --resources $EC2_INSTANCE_ID --tags Key=Name,Value={exp_name} --region {aws_region}
        """.format(exp_name=exp_name, aws_region=self.region))
        sio.write("""
            aws ec2 create-tags --resources $EC2_INSTANCE_ID --tags Key=exp_prefix,Value={exp_prefix} --region {aws_region}
        """.format(exp_prefix=exp_prefix, aws_region=self.region))
        sio.write("service docker start\n")
        sio.write("docker --config /home/ubuntu/.docker pull {docker_image}\n".format(docker_image=self.docker_image))
        sio.write("export AWS_DEFAULT_REGION={aws_region}\n".format(aws_region=self.s3_bucket_region))
        sio.write("""
            curl "https://s3.amazonaws.com/aws-cli/awscli-bundle.zip" -o "awscli-bundle.zip"
            unzip awscli-bundle.zip
            sudo ./awscli-bundle/install -i /usr/local/aws -b /usr/local/bin/aws
        """)

        mnt_args = ''
        py_path = []
        local_output_dir_and_s3_path = []
        max_sync_interval = 0
        for mount in mount_points:
            print('Handling mount: ', mount)
            if isinstance(mount, MountLocal):  # TODO: these should be mount_s3 objects
                if mount.read_only:
                    if mount.path_on_remote is None:
                        with mount.gzip() as gzip_file:
                            gzip_path = os.path.realpath(gzip_file)
                            file_hash = hash_file(gzip_path)
                            s3_path = self.s3_upload(gzip_path, self.s3_bucket, remote_filename=file_hash+'.tar')
                        mount.path_on_remote = s3_path
                        mount.local_file_hash = gzip_path
                    else:
                        file_hash = mount.local_file_hash
                        s3_path = mount.path_on_remote
                    remote_tar_name = '/tmp/'+file_hash+'.tar'
                    remote_unpack_name = '/tmp/'+file_hash
                    sio.write("aws s3 cp {s3_path} {remote_tar_name}\n".format(s3_path=s3_path, remote_tar_name=remote_tar_name))
                    sio.write("mkdir -p {local_code_path}\n".format(local_code_path=remote_unpack_name))
                    sio.write("tar -xvf {remote_tar_name} -C {local_code_path}\n".format(
                        local_code_path=remote_unpack_name,
                        remote_tar_name=remote_tar_name))
                    mount_point =  os.path.join('/mounts', mount.mount_point.replace('~/',''))
                    mnt_args += ' -v %s:%s' % (os.path.join(remote_unpack_name, os.path.basename(mount.local_dir)), mount_point)
                    if mount.pythonpath:
                        py_path.append(mount_point)
                else:
                    raise ValueError()
            elif isinstance(mount, MountS3):
                # In theory the ec2_local_dir could be some random directory,
                # but we make it the same as the mount directory for
                # convenience.
                #
                # ec2_local_dir: directory visible to ec2 spot instance
                # moint_point: directory visible to docker running inside ec2
                #               spot instance
                ec2_local_dir = mount.mount_point
                s3_path = os.path.join(s3_base_dir, mount.s3_path)
                if not mount.output:
                    raise NotImplementedError()
                local_output_dir_and_s3_path.append(
                    (ec2_local_dir, s3_path)
                )
                sio.write("mkdir -p {remote_dir}\n".format(
                    remote_dir=ec2_local_dir)
                )
                mnt_args += ' -v %s:%s' % (ec2_local_dir, mount.mount_point)

                # Sync interval
                sio.write("""
                while /bin/true; do
                    aws s3 sync --exclude '*' {include_string} {log_dir} {s3_path}
                    sleep {periodic_sync_interval}
                done & echo sync initiated
                """.format(
                    include_string=mount.include_string,
                    log_dir=ec2_local_dir,
                    s3_path=s3_path,
                    periodic_sync_interval=mount.sync_interval
                ))
                max_sync_interval = max(max_sync_interval, mount.sync_interval)

                # Sync on terminate. This catches the case where the spot
                # instance gets terminated before the user script ends.
                #
                # This is hoping that there's at least 3 seconds between when
                # the spot instance gets marked for  termination and when it
                # actually terminates.
                sio.write("""
                    while /bin/true; do
                        if [ -z $(curl -Is http://169.254.169.254/latest/meta-data/spot/termination-time | head -1 | grep 404 | cut -d \  -f 2) ]
                        then
                            logger "Running shutdown hook."
                            aws s3 cp --recursive {log_dir} {s3_path}
                            break
                        else
                            # Spot instance not yet marked for termination.
                            # This is hoping that there's at least 3 seconds
                            # between when the spot instance gets marked for
                            # termination and when it actually terminates.
                            sleep 3
                        fi
                    done & echo log sync initiated
                """.format(
                    log_dir=ec2_local_dir,
                    s3_path=s3_path,
                ))
            else:
                raise NotImplementedError()


        sio.write("aws ec2 create-tags --resources $EC2_INSTANCE_ID --tags Key=Name,Value={exp_name} --region {aws_region}\n".format(
            exp_name=exp_name, aws_region=self.region))

        if self.gpu:
            #sio.write('echo "LSMOD NVIDIA:"\n')
            #sio.write("lsmod | grep nvidia\n")
            #sio.write("echo 'Waiting for dpkg lock...'\n")
            # wait for lock
            #sio.write("""
            #    while sudo fuser /var/lib/dpkg/lock >/dev/null 2>&1; do
            #       sleep 1
            #    done
            #""")
            #sio.write("sudo apt-get install nvidia-modprobe\n")
            #sio.write("wget -P /tmp https://github.com/NVIDIA/nvidia-docker/releases/download/v1.0.1/nvidia-docker_1.0.1-1_amd64.deb\n")
            #sio.write("sudo dpkg -i /tmp/nvidia-docker*.deb && rm /tmp/nvidia-docker*.deb\n")
            sio.write("""
                for i in {1..800}; do su -c "nvidia-modprobe -u -c=0" ubuntu && break || sleep 3; done
                systemctl start nvidia-docker
            """)
            sio.write("echo 'Testing nvidia-smi'\n")
            sio.write("nvidia-smi\n")
            sio.write("echo 'Testing nvidia-smi inside docker'\n")
            sio.write("nvidia-docker run --rm {docker_image} nvidia-smi\n".format(docker_image=self.docker_image))

        if self.checkpoint and self.checkpoint.restore:
            raise NotImplementedError()
        else:
            docker_cmd = self.get_docker_cmd(main_cmd, use_tty=False, extra_args=mnt_args, pythonpath=py_path)
        sio.write(docker_cmd+'\n')

        # Sync all output mounts to s3 after running the user script
        # Ideally the earlier while loop would be sufficient, but it might be
        # the case that the earlier while loop isn't fast enough to catch a
        # termination. So, we explicitly sync on termination.
        for (local_output_dir, s3_dir_path) in local_output_dir_and_s3_path:
            sio.write("aws s3 cp --recursive {local_dir} {s3_dir}\n".format(
                local_dir=local_output_dir,
                s3_dir=s3_dir_path
            ))
        sio.write("aws s3 cp /home/ubuntu/user_data.log {s3_dir_path}/stdout.log\n".format(s3_dir_path=s3_base_dir))

        # Wait for last sync
        if max_sync_interval > 0:
            sio.write("sleep {}\n".format(max_sync_interval + 5))

        if self.terminate:
            sio.write("""
                EC2_INSTANCE_ID="`wget -q -O - http://169.254.169.254/latest/meta-data/instance-id || die \"wget instance-id has failed: $?\"`"
                aws ec2 terminate-instances --instance-ids $EC2_INSTANCE_ID --region {aws_region}
            """.format(aws_region=self.region))
        sio.write("} >> /home/ubuntu/user_data.log 2>&1\n")

        full_script = dedent(sio.getvalue())
        import boto3
        import botocore
        ec2 = boto3.client(
            "ec2",
            region_name=self.region,
            aws_access_key_id=self.credentials.aws_key,
            aws_secret_access_key=self.credentials.aws_secret_key,
        )

        if len(full_script) > 10000 or len(base64.b64encode(full_script.encode()).decode("utf-8")) > 10000:
            s3_path = self.upload_file_to_s3(full_script, dry=dry)
            sio = StringIO()
            sio.write("#!/bin/bash\n")
            sio.write("""
            aws s3 cp {s3_path} /home/ubuntu/remote_script.sh --region {aws_region} && \\
            chmod +x /home/ubuntu/remote_script.sh && \\
            bash /home/ubuntu/remote_script.sh
            """.format(s3_path=s3_path, aws_region=self.s3_bucket_region))
            user_data = dedent(sio.getvalue())
        else:
            user_data = full_script

        if verbose:
            print(full_script)
            with open("/tmp/full_ec2_script", "w") as f:
                f.write(full_script)

        instance_args = dict(
            ImageId=aws_config["image_id"],
            KeyName=aws_config["key_name"],
            UserData=user_data,
            InstanceType=aws_config["instance_type"],
            EbsOptimized=False,
            SecurityGroups=aws_config["security_groups"],
            SecurityGroupIds=aws_config["security_group_ids"],
            NetworkInterfaces=aws_config["network_interfaces"],
            IamInstanceProfile=dict(
                Name=aws_config["iam_instance_profile_name"],
            ),
            #**config.AWS_EXTRA_CONFIGS,
        )
        if self.extra_ec2_instance_kwargs is not None:
            instance_args.update(self.extra_ec2_instance_kwargs)

        if verbose:
            print("************************************************************")
            print('UserData:', instance_args["UserData"])
            print("************************************************************")
        instance_args["UserData"] = base64.b64encode(instance_args["UserData"].encode()).decode("utf-8")
        spot_args = dict(
            DryRun=dry,
            InstanceCount=1,
            LaunchSpecification=instance_args,
            SpotPrice=aws_config["spot_price"],
            # ClientToken=params_list[0]["exp_name"],
        )

        import pprint

        if verbose:
            pprint.pprint(spot_args)
        if not dry:
            response = ec2.request_spot_instances(**spot_args)
            print('Launched EC2 job - Server response:')
            pprint.pprint(response)
            print('*****'*5)
            spot_request_id = response['SpotInstanceRequests'][
                0]['SpotInstanceRequestId']
            for _ in range(10):
                try:
                    ec2.create_tags(
                        Resources=[spot_request_id],
                        Tags=[
                            {'Key': 'Name', 'Value': exp_name}
                        ],
                    )
                    break
                except botocore.exceptions.ClientError:
                    continue


class EC2AutoconfigDocker(EC2SpotDocker):
    def __init__(self,
            region='us-west-1',
            s3_bucket=None,
            image_id=None,
<<<<<<< HEAD
            aws_key_name=None,
            iam_profile=None,
=======
>>>>>>> e826bd99
            **kwargs
            ):
        # find config file
        from doodad.ec2.autoconfig import AUTOCONFIG
        from doodad.ec2.credentials import AWSCredentials
        s3_bucket = AUTOCONFIG.s3_bucket() if s3_bucket is None else s3_bucket
<<<<<<< HEAD
        image_id = AUTOCONFIG.aws_image_id(region) if image_id is None else image_id
        aws_key_name= AUTOCONFIG.aws_key_name(region) if aws_key_name is None else aws_key_name
        iam_profile= AUTOCONFIG.iam_profile_name() if iam_profile is None else iam_profile
=======
        image_id = image_id or AUTOCONFIG.aws_image_id(region)
        aws_key_name= AUTOCONFIG.aws_key_name(region)
        iam_profile= AUTOCONFIG.iam_profile_name()
>>>>>>> e826bd99
        credentials=AWSCredentials(aws_key=AUTOCONFIG.aws_access_key(), aws_secret=AUTOCONFIG.aws_access_secret())
        security_group_ids = [AUTOCONFIG.aws_security_group_ids()[region]]
        security_groups = AUTOCONFIG.aws_security_groups()
        super(EC2AutoconfigDocker, self).__init__(
                s3_bucket=s3_bucket,
                image_id=image_id,
                aws_key_name=aws_key_name,
                iam_instance_profile_name=iam_profile,
                credentials=credentials,
                region=region,
                security_groups=security_groups,
                security_group_ids=security_group_ids,
                **kwargs
                )


class CodalabDocker(DockerMode):
    def __init__(self):
        super(CodalabDocker, self).__init__()
        raise NotImplementedError()
<|MERGE_RESOLUTION|>--- conflicted
+++ resolved
@@ -560,26 +560,17 @@
             region='us-west-1',
             s3_bucket=None,
             image_id=None,
-<<<<<<< HEAD
             aws_key_name=None,
             iam_profile=None,
-=======
->>>>>>> e826bd99
             **kwargs
             ):
         # find config file
         from doodad.ec2.autoconfig import AUTOCONFIG
         from doodad.ec2.credentials import AWSCredentials
         s3_bucket = AUTOCONFIG.s3_bucket() if s3_bucket is None else s3_bucket
-<<<<<<< HEAD
         image_id = AUTOCONFIG.aws_image_id(region) if image_id is None else image_id
         aws_key_name= AUTOCONFIG.aws_key_name(region) if aws_key_name is None else aws_key_name
         iam_profile= AUTOCONFIG.iam_profile_name() if iam_profile is None else iam_profile
-=======
-        image_id = image_id or AUTOCONFIG.aws_image_id(region)
-        aws_key_name= AUTOCONFIG.aws_key_name(region)
-        iam_profile= AUTOCONFIG.iam_profile_name()
->>>>>>> e826bd99
         credentials=AWSCredentials(aws_key=AUTOCONFIG.aws_access_key(), aws_secret=AUTOCONFIG.aws_access_secret())
         security_group_ids = [AUTOCONFIG.aws_security_group_ids()[region]]
         security_groups = AUTOCONFIG.aws_security_groups()

--- conflicted
+++ resolved
@@ -449,11 +449,7 @@
             sleep {periodic_sync_interval}
         done & echo sync initiated
         """.format(
-<<<<<<< HEAD
             stdout_log_s3_path=stdout_log_s3_path,
-=======
-            s3_path=stdout_log_s3_path,
->>>>>>> a85a93ad
             periodic_sync_interval=max_sync_interval
         ))
 
@@ -497,10 +493,6 @@
                 local_dir=local_output_dir,
                 s3_dir=s3_dir_path
             ))
-<<<<<<< HEAD
-=======
-            
->>>>>>> a85a93ad
         sio.write("aws s3 cp /home/ubuntu/user_data.log {}\n".format(
             stdout_log_s3_path,
         ))
@@ -638,25 +630,14 @@
 
 
 class SingularityMode(LaunchMode):
-<<<<<<< HEAD
-    def __init__(self, image, gpu=False, skip_wait=False, pre_cmd=None,
-                 post_cmd=None):
+    def __init__(self, image, gpu=False, pre_cmd=None,
+                 post_cmd=None, skip_wait=False):
         super(SingularityMode, self).__init__()
         self.singularity_image = image
         self.gpu = gpu
         self.skip_wait = skip_wait
         self.pre_cmd = pre_cmd
         self.post_cmd = post_cmd
-=======
-    def __init__(self, image, gpu=False, pre_cmd=None,
-                 post_cmd=None, skip_wait=False):
-        super(SingularityMode, self).__init__()
-        self.singularity_image = image
-        self.gpu = gpu
-        self.pre_cmd = pre_cmd
-        self.post_cmd = post_cmd
-        self.skip_wait = skip_wait
->>>>>>> a85a93ad
 
     def get_singularity_cmd(
             self,
@@ -767,13 +748,8 @@
             )
         if verbose:
             print(full_cmd)
-<<<<<<< HEAD
         return full_cmd
 
-    # def launch_command(self, cmd, dry=False, **kwargs):
-=======
-
->>>>>>> a85a93ad
     def launch_command(self, cmd, mount_points=None, dry=False, verbose=False):
         full_cmd = self.create_slurm_command(
             cmd, mount_points=mount_points, verbose=verbose,

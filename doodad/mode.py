import os
import stat
import subprocess
import tempfile
import uuid
import time
import base64

try:
    from StringIO import StringIO
except ImportError:
    from io import StringIO

from .mount import MountLocal, MountS3
from .utils import hash_file, call_and_wait, CommandBuilder
from .ec2.aws_util import s3_upload, s3_exists


class LaunchMode(object):
    def launch_command(self, cmd, mount_points=None, dry=False, verbose=False):
        raise NotImplementedError()


class Local(LaunchMode):
    def __init__(self, skip_wait=False):
        super(Local, self).__init__()
        self.env = {}
        self.skip_wait = skip_wait

    def launch_command(self, cmd, mount_points=None, dry=False, verbose=False):
        if dry:
            print(cmd); return

        commands = CommandBuilder()
        # chdir to home dir
        commands.append('cd %s' % (os.path.expanduser('~')))

        # do mounting
        py_path = []
        cleanup_commands = CommandBuilder()
        for mount in mount_points:
            print('mounting:', mount)
            if isinstance(mount, MountLocal):
                if not mount.no_remount:
                    mount.create_if_nonexistent()
                    commands.append('ln -s %s %s' % (mount.local_dir, mount.mount_point))
                    #subprocess.call(symlink_cmd, shell=True)
                    if mount.cleanup:
                        cleanup_commands.append('rm "%s"' % mount.mount_point)
                if mount.pythonpath:
                    py_path.append(mount.mount_point)
            else:
                raise NotImplementedError()

        # add pythonpath mounts
        if py_path:
            commands.append('export PYTHONPATH=$PYTHONPATH:%s' % (':'.join(py_path)))

        # Add main command
        commands.append(cmd)

        # cleanup
        commands.extend(cleanup_commands)

        # Call everything
        commands.call_and_wait(verbose=verbose, dry=dry,
                               skip_wait=self.skip_wait)

LOCAL = Local()


class DockerMode(LaunchMode):
    def __init__(self, image='ubuntu:16.04', gpu=False):
        super(DockerMode, self).__init__()
        self.docker_image = image
        self.docker_name = uuid.uuid4()
        self.gpu = gpu

    def get_docker_cmd(self, main_cmd, extra_args='', use_tty=True, verbose=True, pythonpath=None, pre_cmd=None, post_cmd=None,
            checkpoint=False, no_root=False):
        cmd_list= CommandBuilder()
        if pre_cmd:
            cmd_list.extend(pre_cmd)

        if verbose:
            if self.gpu:
                cmd_list.append('echo \"Running in docker (gpu)\"')
            else:
                cmd_list.append('echo \"Running in docker\"')
        if pythonpath:
            cmd_list.append('export PYTHONPATH=$PYTHONPATH:%s' % (':'.join(pythonpath)))
        if no_root:
            # This should work if you're running a script
            #cmd_list.append('useradd --uid $(id -u) --no-create-home --home-dir / doodaduser')
            #cmd_list.append('su - doodaduser /bin/bash {script}')

            # this is a temp workaround
            extra_args += ' -u $(id -u)'

        cmd_list.append(main_cmd)
        if post_cmd:
            cmd_list.extend(post_cmd)

        docker_name = self.docker_name
        if docker_name:
            extra_args += ' --name %s '%docker_name

        if checkpoint:
            # set up checkpoint stuff
            use_tty = False
            extra_args += ' -d '  # detach is optional

        if use_tty:
            docker_prefix = 'docker run %s -ti %s /bin/bash -c ' % (extra_args, self.docker_image)
        else:
            docker_prefix = 'docker run %s %s /bin/bash -c ' % (extra_args, self.docker_image)
        if self.gpu:
            docker_prefix = 'nvidia-'+docker_prefix
        main_cmd = cmd_list.to_string()
        full_cmd = docker_prefix + ("\'%s\'" % main_cmd)
        return full_cmd


class LocalDocker(DockerMode):
    def __init__(self, checkpoints=None, skip_wait=False, **kwargs):
        super(LocalDocker, self).__init__(**kwargs)
        self.checkpoints = checkpoints
        self.skip_wait = skip_wait

    def launch_command(self, cmd, mount_points=None, dry=False, verbose=False):
        mnt_args = ''
        py_path = []
        for mount in mount_points:
            if isinstance(mount, MountLocal):
                #mount_pnt = os.path.expanduser(mount.mount_point)
                mount_pnt = mount.mount_dir()
                mnt_args += ' -v %s:%s' % (mount.local_dir, mount_pnt)
                call_and_wait('mkdir -p %s' % mount.local_dir)
                if mount.pythonpath:
                    py_path.append(mount_pnt)
            else:
                raise NotImplementedError(type(mount))

        full_cmd = self.get_docker_cmd(cmd, extra_args=mnt_args, pythonpath=py_path,
                checkpoint=self.checkpoints)
        call_and_wait(full_cmd, verbose=verbose, dry=dry,
                      skip_wait=self.skip_wait)


class SSHDocker(DockerMode):
    TMP_DIR = '~/.remote_tmp'

    def __init__(self, credentials=None, **docker_args):
        super(SSHDocker, self).__init__(**docker_args)
        self.credentials = credentials
        self.run_id = 'run_%s' % uuid.uuid4()
        self.tmp_dir = os.path.join(SSHDocker.TMP_DIR, self.run_id)
        self.checkpoint = None

    def launch_command(self, main_cmd, mount_points=None, dry=False, verbose=False):
        py_path = []
        remote_cmds = CommandBuilder()
        remote_cleanup_commands = CommandBuilder()
        mnt_args = ''

        tmp_dir_cmd = 'mkdir -p %s' % self.tmp_dir
        tmp_dir_cmd = self.credentials.get_ssh_bash_cmd(tmp_dir_cmd)
        call_and_wait(tmp_dir_cmd, dry=dry, verbose=verbose)

        # SCP Code over
        for mount in mount_points:
            if isinstance(mount, MountLocal):
                if mount.read_only:
                    with mount.gzip() as gzip_file:
                        # scp
                        base_name = os.path.basename(gzip_file)
                        #file_hash = hash_file(gzip_path)  # TODO: store all code in a special "caches" folder
                        remote_mnt_dir = os.path.join(self.tmp_dir, os.path.splitext(base_name)[0])
                        remote_tar = os.path.join(self.tmp_dir, base_name)
                        scp_cmd = self.credentials.get_scp_cmd(gzip_file, remote_tar)
                        call_and_wait(scp_cmd, dry=dry, verbose=verbose)
                    remote_cmds.append('mkdir -p %s' % remote_mnt_dir)
                    unzip_cmd = 'tar -xf %s -C %s' % (remote_tar, remote_mnt_dir)
                    remote_cmds.append(unzip_cmd)
                    mount_point = mount.mount_dir()
                    mnt_args += ' -v %s:%s' % (os.path.join(remote_mnt_dir, os.path.basename(mount.mount_point)) ,mount_point)
                else:
                    #remote_cmds.append('mkdir -p %s' % mount.mount_point)
                    remote_cmds.append('mkdir -p %s' % mount.local_dir_raw)
                    mnt_args += ' -v %s:%s' % (mount.local_dir_raw, mount.mount_point)

                if mount.pythonpath:
                    py_path.append(mount_point)
            else:
                raise NotImplementedError()

        if self.checkpoint and self.checkpoint.restore:
            raise NotImplementedError()
        else:
            docker_cmd = self.get_docker_cmd(main_cmd, use_tty=False, extra_args=mnt_args, pythonpath=py_path)


        remote_cmds.append(docker_cmd)
        remote_cmds.extend(remote_cleanup_commands)

        with tempfile.NamedTemporaryFile('w+', suffix='.sh') as ntf:
            for cmd in remote_cmds:
                if verbose:
                    ntf.write('echo "%s$ %s"\n' % (self.credentials.user_host, cmd))
                ntf.write(cmd+'\n')
            ntf.seek(0)
            ssh_cmd = self.credentials.get_ssh_script_cmd(ntf.name)

            call_and_wait(ssh_cmd, dry=dry, verbose=verbose)


def dedent(s):
    lines = [l.strip() for l in s.split('\n')]
    return '\n'.join(lines)

class EC2SpotDocker(DockerMode):
    def __init__(self,
            credentials,
            region='us-west-1',
            s3_bucket_region='us-west-1',
            instance_type='m1.small',
            spot_price=0.0,
            s3_bucket=None,
            terminate=True,
            image_id=None,
            aws_key_name=None,
            iam_instance_profile_name='doodad',
            s3_log_prefix='experiment',
            s3_log_name=None,
            security_group_ids=None,
            security_groups=None,
            aws_s3_path=None,
            extra_ec2_instance_kwargs=None,
            **kwargs
            ):
        super(EC2SpotDocker, self).__init__(**kwargs)
        if security_group_ids is None:
            security_group_ids = []
        if security_groups is None:
            security_groups = []
        self.credentials = credentials
        self.region = region
        self.s3_bucket_region = s3_bucket_region
        self.spot_price = str(float(spot_price))
        self.instance_type = instance_type
        self.terminate = terminate
        self.s3_bucket = s3_bucket
        self.image_id = image_id
        self.aws_key_name = aws_key_name
        self.s3_log_prefix = s3_log_prefix
        self.s3_log_name = s3_log_name
        self.security_group_ids = security_group_ids
        self.security_groups = security_groups
        self.iam_instance_profile_name = iam_instance_profile_name
        self.extra_ec2_instance_kwargs = extra_ec2_instance_kwargs
        self.checkpoint = None

        self.s3_mount_path = 's3://%s/doodad/mount' % self.s3_bucket
        self.aws_s3_path = aws_s3_path or 's3://%s/doodad/logs' % self.s3_bucket

    def upload_file_to_s3(self, script_content, dry=False):
        f = tempfile.NamedTemporaryFile(delete=False)
        f.write(script_content.encode())
        f.close()
        remote_path = os.path.join(self.s3_mount_path, 'oversize_bash_scripts', str(uuid.uuid4()))
        subprocess.check_call(["aws", "s3", "cp", f.name, remote_path,
                               '--region', self.s3_bucket_region])
        os.unlink(f.name)
        return remote_path

    def s3_upload(self, file_name, bucket, remote_filename=None, dry=False, check_exist=True):
        if remote_filename is None:
            remote_filename = os.path.basename(file_name)
        remote_path = 'doodad/mount/'+remote_filename
        if check_exist:
            if s3_exists(bucket, remote_path, region=self.s3_bucket_region):
                print('\t%s exists! ' % os.path.join(bucket, remote_path))
                return 's3://'+os.path.join(bucket, remote_path)
        return s3_upload(file_name, bucket, remote_path, dry=dry,
                         region=self.s3_bucket_region)

    def make_timekey(self):
        return '%d'%(int(time.time()*1000))

    def launch_command(self, main_cmd, mount_points=None, dry=False, verbose=False):
        default_config = dict(
            image_id=self.image_id,
            instance_type=self.instance_type,
            key_name=self.aws_key_name,
            spot_price=self.spot_price,
            iam_instance_profile_name=self.iam_instance_profile_name,
            security_groups=self.security_groups,
            security_group_ids=self.security_group_ids,
            network_interfaces=[],
        )
        aws_config = dict(default_config)
        if self.s3_log_name is None:
            exp_name = "{}-{}".format(self.s3_log_prefix, self.make_timekey())
        else:
            exp_name = self.s3_log_name
        exp_prefix = self.s3_log_prefix
        s3_base_dir = os.path.join(self.aws_s3_path, exp_prefix.replace("_", "-"), exp_name)

        sio = StringIO()
        sio.write("#!/bin/bash\n")
        sio.write("truncate -s 0 /home/ubuntu/user_data.log\n")
        sio.write("{\n")
        sio.write('die() { status=$1; shift; echo "FATAL: $*"; exit $status; }\n')
        sio.write('EC2_INSTANCE_ID="`wget -q -O - http://169.254.169.254/latest/meta-data/instance-id`"\n')
        sio.write("""
            aws ec2 create-tags --resources $EC2_INSTANCE_ID --tags Key=Name,Value={exp_name} --region {aws_region}
        """.format(exp_name=exp_name, aws_region=self.region))
        sio.write("""
            aws ec2 create-tags --resources $EC2_INSTANCE_ID --tags Key=exp_prefix,Value={exp_prefix} --region {aws_region}
        """.format(exp_prefix=exp_prefix, aws_region=self.region))
        sio.write("service docker start\n")
        sio.write("docker --config /home/ubuntu/.docker pull {docker_image}\n".format(docker_image=self.docker_image))
        sio.write("export AWS_DEFAULT_REGION={aws_region}\n".format(aws_region=self.s3_bucket_region))
        sio.write("""
            curl "https://s3.amazonaws.com/aws-cli/awscli-bundle.zip" -o "awscli-bundle.zip"
            unzip awscli-bundle.zip
            sudo ./awscli-bundle/install -i /usr/local/aws -b /usr/local/bin/aws
        """)

        mnt_args = ''
        py_path = []
        local_output_dir_and_s3_path = []
        max_sync_interval = 0
        for mount in mount_points:
            print('Handling mount: ', mount)
            if isinstance(mount, MountLocal):  # TODO: these should be mount_s3 objects
                if mount.read_only:
                    if mount.path_on_remote is None:
                        with mount.gzip() as gzip_file:
                            gzip_path = os.path.realpath(gzip_file)
                            file_hash = hash_file(gzip_path)
                            s3_path = self.s3_upload(gzip_path, self.s3_bucket, remote_filename=file_hash+'.tar')
                        mount.path_on_remote = s3_path
                        mount.local_file_hash = gzip_path
                    else:
                        file_hash = mount.local_file_hash
                        s3_path = mount.path_on_remote
                    remote_tar_name = '/tmp/'+file_hash+'.tar'
                    remote_unpack_name = '/tmp/'+file_hash
                    sio.write("aws s3 cp {s3_path} {remote_tar_name}\n".format(s3_path=s3_path, remote_tar_name=remote_tar_name))
                    sio.write("mkdir -p {local_code_path}\n".format(local_code_path=remote_unpack_name))
                    sio.write("tar -xvf {remote_tar_name} -C {local_code_path}\n".format(
                        local_code_path=remote_unpack_name,
                        remote_tar_name=remote_tar_name))
                    mount_point =  os.path.join('/mounts', mount.mount_point.replace('~/',''))
                    mnt_args += ' -v %s:%s' % (os.path.join(remote_unpack_name, os.path.basename(mount.local_dir)), mount_point)
                    if mount.pythonpath:
                        py_path.append(mount_point)
                else:
                    raise ValueError()
            elif isinstance(mount, MountS3):
                # In theory the ec2_local_dir could be some random directory,
                # but we make it the same as the mount directory for
                # convenience.
                #
                # ec2_local_dir: directory visible to ec2 spot instance
                # moint_point: directory visible to docker running inside ec2
                #               spot instance
                ec2_local_dir = mount.mount_point
                s3_path = os.path.join(s3_base_dir, mount.s3_path)
                if not mount.output:
                    raise NotImplementedError()
                local_output_dir_and_s3_path.append(
                    (ec2_local_dir, s3_path)
                )
                sio.write("mkdir -p {remote_dir}\n".format(
                    remote_dir=ec2_local_dir)
                )
                mnt_args += ' -v %s:%s' % (ec2_local_dir, mount.mount_point)

                # Sync interval
                sio.write("""
                while /bin/true; do
                    aws s3 sync --exclude '*' {include_string} {log_dir} {s3_path}
                    sleep {periodic_sync_interval}
                done & echo sync initiated
                """.format(
                    include_string=mount.include_string,
                    log_dir=ec2_local_dir,
                    s3_path=s3_path,
                    periodic_sync_interval=mount.sync_interval
                ))
                max_sync_interval = max(max_sync_interval, mount.sync_interval)

                # Sync on terminate. This catches the case where the spot
                # instance gets terminated before the user script ends.
                #
                # This is hoping that there's at least 3 seconds between when
                # the spot instance gets marked for  termination and when it
                # actually terminates.
                sio.write("""
                    while /bin/true; do
                        if [ -z $(curl -Is http://169.254.169.254/latest/meta-data/spot/termination-time | head -1 | grep 404 | cut -d \  -f 2) ]
                        then
                            logger "Running shutdown hook."
                            aws s3 cp --recursive {log_dir} {s3_path}
                            break
                        else
                            # Spot instance not yet marked for termination.
                            # This is hoping that there's at least 3 seconds
                            # between when the spot instance gets marked for
                            # termination and when it actually terminates.
                            sleep 3
                        fi
                    done & echo log sync initiated
                """.format(
                    log_dir=ec2_local_dir,
                    s3_path=s3_path,
                ))
            else:
                raise NotImplementedError()


        sio.write("aws ec2 create-tags --resources $EC2_INSTANCE_ID --tags Key=Name,Value={exp_name} --region {aws_region}\n".format(
            exp_name=exp_name, aws_region=self.region))

        if self.gpu:
            #sio.write('echo "LSMOD NVIDIA:"\n')
            #sio.write("lsmod | grep nvidia\n")
            #sio.write("echo 'Waiting for dpkg lock...'\n")
            # wait for lock
            #sio.write("""
            #    while sudo fuser /var/lib/dpkg/lock >/dev/null 2>&1; do
            #       sleep 1
            #    done
            #""")
            #sio.write("sudo apt-get install nvidia-modprobe\n")
            #sio.write("wget -P /tmp https://github.com/NVIDIA/nvidia-docker/releases/download/v1.0.1/nvidia-docker_1.0.1-1_amd64.deb\n")
            #sio.write("sudo dpkg -i /tmp/nvidia-docker*.deb && rm /tmp/nvidia-docker*.deb\n")
            sio.write("""
                for i in {1..800}; do su -c "nvidia-modprobe -u -c=0" ubuntu && break || sleep 3; done
                systemctl start nvidia-docker
            """)
            sio.write("echo 'Testing nvidia-smi'\n")
            sio.write("nvidia-smi\n")
            sio.write("echo 'Testing nvidia-smi inside docker'\n")
            sio.write("nvidia-docker run --rm {docker_image} nvidia-smi\n".format(docker_image=self.docker_image))

        if self.checkpoint and self.checkpoint.restore:
            raise NotImplementedError()
        else:
            docker_cmd = self.get_docker_cmd(main_cmd, use_tty=False, extra_args=mnt_args, pythonpath=py_path)
        sio.write(docker_cmd+'\n')

        # Sync all output mounts to s3 after running the user script
        # Ideally the earlier while loop would be sufficient, but it might be
        # the case that the earlier while loop isn't fast enough to catch a
        # termination. So, we explicitly sync on termination.
        for (local_output_dir, s3_dir_path) in local_output_dir_and_s3_path:
            sio.write("aws s3 cp --recursive {local_dir} {s3_dir}\n".format(
                local_dir=local_output_dir,
                s3_dir=s3_dir_path
            ))
        sio.write("aws s3 cp /home/ubuntu/user_data.log {s3_dir_path}/stdout.log\n".format(s3_dir_path=s3_base_dir))

        # Wait for last sync
        if max_sync_interval > 0:
            sio.write("sleep {}\n".format(max_sync_interval + 5))

        if self.terminate:
            sio.write("""
                EC2_INSTANCE_ID="`wget -q -O - http://169.254.169.254/latest/meta-data/instance-id || die \"wget instance-id has failed: $?\"`"
                aws ec2 terminate-instances --instance-ids $EC2_INSTANCE_ID --region {aws_region}
            """.format(aws_region=self.region))
        sio.write("} >> /home/ubuntu/user_data.log 2>&1\n")

        full_script = dedent(sio.getvalue())
        import boto3
        import botocore
        ec2 = boto3.client(
            "ec2",
            region_name=self.region,
            aws_access_key_id=self.credentials.aws_key,
            aws_secret_access_key=self.credentials.aws_secret_key,
        )

        if len(full_script) > 10000 or len(base64.b64encode(full_script.encode()).decode("utf-8")) > 10000:
            s3_path = self.upload_file_to_s3(full_script, dry=dry)
            sio = StringIO()
            sio.write("#!/bin/bash\n")
            sio.write("""
            aws s3 cp {s3_path} /home/ubuntu/remote_script.sh --region {aws_region} && \\
            chmod +x /home/ubuntu/remote_script.sh && \\
            bash /home/ubuntu/remote_script.sh
            """.format(s3_path=s3_path, aws_region=self.s3_bucket_region))
            user_data = dedent(sio.getvalue())
        else:
            user_data = full_script

        if verbose:
            print(full_script)
            with open("/tmp/full_ec2_script", "w") as f:
                f.write(full_script)

        instance_args = dict(
            ImageId=aws_config["image_id"],
            KeyName=aws_config["key_name"],
            UserData=user_data,
            InstanceType=aws_config["instance_type"],
            EbsOptimized=False,
            SecurityGroups=aws_config["security_groups"],
            SecurityGroupIds=aws_config["security_group_ids"],
            NetworkInterfaces=aws_config["network_interfaces"],
            IamInstanceProfile=dict(
                Name=aws_config["iam_instance_profile_name"],
            ),
            #**config.AWS_EXTRA_CONFIGS,
        )
        if self.extra_ec2_instance_kwargs is not None:
            instance_args.update(self.extra_ec2_instance_kwargs)

        if verbose:
            print("************************************************************")
            print('UserData:', instance_args["UserData"])
            print("************************************************************")
        instance_args["UserData"] = base64.b64encode(instance_args["UserData"].encode()).decode("utf-8")
        spot_args = dict(
            DryRun=dry,
            InstanceCount=1,
            LaunchSpecification=instance_args,
            SpotPrice=aws_config["spot_price"],
            # ClientToken=params_list[0]["exp_name"],
        )

        import pprint

        if verbose:
            pprint.pprint(spot_args)
        if not dry:
            response = ec2.request_spot_instances(**spot_args)
            print('Launched EC2 job - Server response:')
            pprint.pprint(response)
            print('*****'*5)
            spot_request_id = response['SpotInstanceRequests'][
                0]['SpotInstanceRequestId']
            for _ in range(10):
                try:
                    ec2.create_tags(
                        Resources=[spot_request_id],
                        Tags=[
                            {'Key': 'Name', 'Value': exp_name}
                        ],
                    )
                    break
                except botocore.exceptions.ClientError:
                    continue


class EC2AutoconfigDocker(EC2SpotDocker):
    def __init__(self,
            region='us-west-1',
            s3_bucket=None,
            image_id=None,
            aws_key_name=None,
            iam_profile=None,
            **kwargs
            ):
        # find config file
        from doodad.ec2.autoconfig import AUTOCONFIG
        from doodad.ec2.credentials import AWSCredentials
        s3_bucket = AUTOCONFIG.s3_bucket() if s3_bucket is None else s3_bucket
        image_id = AUTOCONFIG.aws_image_id(region) if image_id is None else image_id
        aws_key_name= AUTOCONFIG.aws_key_name(region) if aws_key_name is None else aws_key_name
        iam_profile= AUTOCONFIG.iam_profile_name() if iam_profile is None else iam_profile
        credentials=AWSCredentials(aws_key=AUTOCONFIG.aws_access_key(), aws_secret=AUTOCONFIG.aws_access_secret())
        security_group_ids = AUTOCONFIG.aws_security_group_ids()[region]
        security_groups = AUTOCONFIG.aws_security_groups()

        super(EC2AutoconfigDocker, self).__init__(
                s3_bucket=s3_bucket,
                image_id=image_id,
                aws_key_name=aws_key_name,
                iam_instance_profile_name=iam_profile,
                credentials=credentials,
                region=region,
                security_groups=security_groups,
                security_group_ids=security_group_ids,
                **kwargs
                )


class CodalabDocker(DockerMode):
    def __init__(self):
        super(CodalabDocker, self).__init__()
        raise NotImplementedError()


class SingularityMode(LaunchMode):
    def __init__(self, image, gpu=False, skip_wait=False):
        super(SingularityMode, self).__init__()
        self.singularity_image = image
        self.gpu = gpu
        self.skip_wait = skip_wait

    def get_singularity_cmd(
            self,
            main_cmd,
            extra_args='',
            verbose=True,
            pythonpath=None,
            pre_cmd=None,
            post_cmd=None,
        ):
        cmd_list= CommandBuilder()
        if pre_cmd:
            cmd_list.extend(pre_cmd)

        if verbose:
            if self.gpu:
                cmd_list.append('echo \"Running in singularity (gpu)\"')
            else:
                cmd_list.append('echo \"Running in singularity\"')
        if pythonpath:
            cmd_list.append('export PYTHONPATH=$PYTHONPATH:%s' % (':'.join(pythonpath)))

        cmd_list.append(main_cmd)
        if post_cmd:
            cmd_list.extend(post_cmd)

        if self.gpu:
            extra_args += ' --nv '
        singularity_prefix = 'singularity exec %s %s /bin/bash -c ' % (
                extra_args,
                self.singularity_image,
        )
        main_cmd = cmd_list.to_string()
        full_cmd = singularity_prefix + ("\'%s\'" % main_cmd)
        return full_cmd


class LocalSingularity(SingularityMode):
    def launch_command(self, cmd, mount_points=None, dry=False,
                       verbose=False, pre_cmd=None, post_cmd=None):
        py_path = []
        for mount in mount_points:
            if isinstance(mount, MountLocal):
                if mount.pythonpath:
                    py_path.append(mount.local_dir)
            else:
                raise NotImplementedError(type(mount))

        full_cmd = self.get_singularity_cmd(
            cmd,
            pythonpath=py_path,
            pre_cmd=pre_cmd,
            post_cmd=post_cmd,
            verbose=verbose,
        )
        call_and_wait(full_cmd, verbose=verbose, dry=dry,
                      skip_wait=self.skip_wait)


class SlurmSingularity(LocalSingularity):
    # TODO: set up an auto-config
    def __init__(
        self, image, account_name, partition, time_in_mins,
        qos=None,
        nodes=1,
        n_tasks=1,
        n_gpus=1,
        **kwargs
    ):
        super(SlurmSingularity, self).__init__(image, **kwargs)
        self.account_name = account_name
        self.partition = partition
        self.time_in_mins = time_in_mins
        self.nodes = nodes
        self.n_tasks = n_tasks
        self.n_gpus = n_gpus

    def create_slurm_command(self, cmd, mount_points=None,
                             verbose=False, pre_cmd=None, post_cmd=None):
        if pre_cmd is None:
            pre_cmd = []
        py_path = []
        for mount in mount_points:
            if isinstance(mount, MountLocal):
                if mount.pythonpath:
                    py_path.append(mount.local_dir)
            else:
                raise NotImplementedError(type(mount))

        singularity_cmd = self.get_singularity_cmd(
            cmd,
            pythonpath=py_path,
            pre_cmd=pre_cmd,
            post_cmd=post_cmd,
            verbose=verbose,
        )
        if self.gpu:
            full_cmd = (
                "sbatch -A {account_name} -p {partition} -t {time}"
                " -N {nodes} -n {n_tasks} --cpus-per-task={cpus_per_task}"
                " --gres=gpu:{n_gpus} {cmd}".format(
                    account_name=self.account_name,
                    partition=self.partition,
                    time=self.time_in_mins,
                    nodes=self.nodes,
                    n_tasks=self.n_tasks,
                    cpus_per_task=2*self.n_gpus,
                    n_gpus=self.n_gpus,
                    cmd=singularity_cmd,
                )
            )
        else:
            full_cmd = "sbatch -A {account_name} -p {partition} -t {time} {cmd}".format(
                account_name=self.account_name,
                partition=self.partition,
                time=self.time_in_mins,
                cmd=singularity_cmd,
            )
        if verbose:
            print(full_cmd)
<<<<<<< HEAD
        call_and_wait(full_cmd, dry=dry, skip_wait=self.skip_wait)
=======
        return full_cmd

    def launch_command(self, cmd, dry=False, **kwargs):
        full_cmd = self.create_slurm_command(cmd, **kwargs)
        call_and_wait(full_cmd, dry=dry)


class ScriptSlurmSingularity(SlurmSingularity):
    """
    Create or add to a script to run a bunch of slurm jobs.
    """
    TMP_FILE = '/tmp/script_to_scp_over.sh'

    def launch_command(
            self, cmd, first_launch_command=False,
            dry=False, **kwargs
    ):
        full_cmd = self.create_slurm_command(cmd, **kwargs)
        if first_launch_command:
            with open(self.TMP_FILE, "w") as myfile:
                myfile.write(full_cmd + '\n')
            # make file executable
            st = os.stat(self.TMP_FILE)
            os.chmod(self.TMP_FILE, st.st_mode | stat.S_IEXEC)
            print("Script generated! scp this script over:", self.TMP_FILE)
        else:
            with open(self.TMP_FILE, "a") as myfile:
                myfile.write(full_cmd + '\n')
            print("Script updated. scp this script over:", self.TMP_FILE)
>>>>>>> 5332f36d
<|MERGE_RESOLUTION|>--- conflicted
+++ resolved
@@ -721,14 +721,10 @@
             )
         if verbose:
             print(full_cmd)
-<<<<<<< HEAD
-        call_and_wait(full_cmd, dry=dry, skip_wait=self.skip_wait)
-=======
-        return full_cmd
 
     def launch_command(self, cmd, dry=False, **kwargs):
         full_cmd = self.create_slurm_command(cmd, **kwargs)
-        call_and_wait(full_cmd, dry=dry)
+        call_and_wait(full_cmd, dry=dry, skip_wait=self.skip_wait)
 
 
 class ScriptSlurmSingularity(SlurmSingularity):
@@ -752,5 +748,4 @@
         else:
             with open(self.TMP_FILE, "a") as myfile:
                 myfile.write(full_cmd + '\n')
-            print("Script updated. scp this script over:", self.TMP_FILE)
->>>>>>> 5332f36d
+            print("Script updated. scp this script over:", self.TMP_FILE)